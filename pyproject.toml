[project]
name = "llm-learning"
version = "0.1.0"
description = "Add your description here"
readme = "README.md"
requires-python = ">=3.13"
dependencies = [
    "jupyterlab>=4.4.7",
    "openai>=1.107.3",
    "pandas>=2.3.2",
    "psycopg>=3.2.10",
    "python-dotenv>=1.1.1",
    "rich>=14.1.0",
<<<<<<< HEAD
    "openai-agents[litellm]>=0.3.1",
    "pydantic-ai>=1.0.10",
=======
    "ollama>=0.5.4",
    "llm>=0.27.1",
    "llm-ollama>=0.14.0",
>>>>>>> e271976d
]

[tool.ruff]
line-length = 100

[dependency-groups]
dev = [
    "pre-commit>=4.3.0",
    "ruff>=0.13.0",
]<|MERGE_RESOLUTION|>--- conflicted
+++ resolved
@@ -11,14 +11,11 @@
     "psycopg>=3.2.10",
     "python-dotenv>=1.1.1",
     "rich>=14.1.0",
-<<<<<<< HEAD
-    "openai-agents[litellm]>=0.3.1",
-    "pydantic-ai>=1.0.10",
-=======
     "ollama>=0.5.4",
     "llm>=0.27.1",
     "llm-ollama>=0.14.0",
->>>>>>> e271976d
+    "openai-agents[litellm]>=0.3.1",
+    "pydantic-ai>=1.0.10",
 ]
 
 [tool.ruff]
